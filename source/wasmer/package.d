--- conflicted
+++ resolved
@@ -443,10 +443,6 @@
 
   destroy(instance);
   destroy(module_);
-<<<<<<< HEAD
-=======
-  destroy(store);
-  destroy(engine);
 }
 
 ///
@@ -492,5 +488,4 @@
       wasm_trap_set_host_info(handle, &value);
     }
   }
->>>>>>> 84b74737
 }